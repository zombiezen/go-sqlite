--- conflicted
+++ resolved
@@ -11,13 +11,14 @@
 
 ### Added
 
-<<<<<<< HEAD
+- Documented `OpenWAL` behavior on `sqlite.OpenConn`.
+
+### Added
+
 - `sqlitemigration.Pool` now has a new method `Take`
   so that it implements a common interface with `sqlitex.Pool`
   ([#97](https://github.com/zombiezen/go-sqlite/pull/97)).
-=======
 - Documented `OpenWAL` behavior on `sqlite.OpenConn`.
->>>>>>> 1cb3c371
 
 ### Fixed
 
